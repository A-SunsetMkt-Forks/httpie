from typing import Tuple, Union

from requests.utils import super_len
from requests_toolbelt import MultipartEncoder

from httpie.cli.dicts import RequestDataDict, RequestFilesDict


# Multipart uploads smaller than this size gets buffered (otherwise streamed).
# NOTE: Unbuffered upload requests cannot be displayed on the terminal.
MULTIPART_UPLOAD_BUFFER = 1024 * 1000


def get_multipart_data_and_content_type(
    data: RequestDataDict,
    files: RequestFilesDict,
    boundary: str = None,
    content_type: str = None,
) -> Tuple[Union[MultipartEncoder, bytes], str]:
    fields = list(data.items()) + list(files.items())
    encoder = MultipartEncoder(
        fields=fields,
        boundary=boundary,
    )
    if content_type:
        content_type = content_type.strip()  # maybe auto-strip all headers somewhere
        if 'boundary=' not in content_type:
            content_type = f'{content_type}; boundary={encoder.boundary_value}'
    else:
        content_type = encoder.content_type

<<<<<<< HEAD
    data = encoder.to_string() if 0 and encoder.len < UPLOAD_BUFFER else encoder
    return data, content_type


class Stdin:

    def __init__(self, stdin, callback):
        self.callback = callback
        self.stdin = stdin

    def __iter__(self):
        for chunk in self.stdin:
            print("__iter__() =>", chunk)
            self.callback(chunk)
            yield chunk

    @classmethod
    def is_stdin(cls, obj):
        return super_len(obj) == 0


def wrap_request_data(data, callback=lambda chunk: print('chunk', chunk)):
    if hasattr(data, 'read'):
        if Stdin.is_stdin(data):
            data = Stdin(data, callback=callback)
        else:
            orig_read = data.read

            def new_read(*args):
                val = orig_read(*args)
                print('read() =>', val)
                callback(callback)
                return val

            data.read = new_read

    return data
=======
    data = encoder.to_string() if encoder.len < MULTIPART_UPLOAD_BUFFER else encoder
    return data, content_type
>>>>>>> e4e40e5b
<|MERGE_RESOLUTION|>--- conflicted
+++ resolved
@@ -29,8 +29,7 @@
     else:
         content_type = encoder.content_type
 
-<<<<<<< HEAD
-    data = encoder.to_string() if 0 and encoder.len < UPLOAD_BUFFER else encoder
+    data = encoder.to_string() if 0 and encoder.len < MULTIPART_UPLOAD_BUFFER else encoder
     return data, content_type
 
 
@@ -66,8 +65,4 @@
 
             data.read = new_read
 
-    return data
-=======
-    data = encoder.to_string() if encoder.len < MULTIPART_UPLOAD_BUFFER else encoder
-    return data, content_type
->>>>>>> e4e40e5b
+    return data